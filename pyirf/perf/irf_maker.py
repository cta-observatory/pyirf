--- conflicted
+++ resolved
@@ -74,7 +74,7 @@
             bkg_table = Table.read(bkg_fits_table)
             energy_lo = bkg_table["ENERG_LO"].quantity
             energy_hi = bkg_table["ENERG_HI"].quantity
-            bkg = bkg_table["BKG"].quantity
+            bkg = bkg_table["BGD"].quantity
 
             # axes = [
             #     BinnedDataAxis(
@@ -199,9 +199,6 @@
     ----------
     config: `dict`
         Configuration file
-    evt_dict : `dict`
-        Dict for each particle type, containing a table with the required column for IRF computing.
-        TODO: define explicitely the name it expects.
     outdir: `str`
         Output directory where analysis results is saved
     """
@@ -211,12 +208,13 @@
         self.outdir = outdir
 
         # Read data saved on disk
-        self.evt_dict = evt_dict
-        # Loop on the particle type
-        for particle in evt_dict.keys():
-            self.evt_dict[particle] = evt_dict[particle]
-
-        #Read table with cuts
+        self.evt_dict = {}
+        for particle in ["gamma", "electron", "proton"]:
+            self.evt_dict[particle] = pd.read_hdf(
+                os.path.join(outdir, "{}_processed.h5".format(particle))
+            )
+
+        # Read table with cuts
         self.table = Table.read(
             os.path.join(
                 outdir, "{}.fits".format(config["general"]["output_table_name"])
@@ -238,25 +236,6 @@
             np.log10(cfg_binning["emax"]),
             cfg_binning["nbin"] + 1,
         )
-
-
-
-        #cfg_binning_ereco = config["analysis"]["ereco_binning"]
-        #cfg_binning_etrue = config["analysis"]["etrue_binning"]
-        #self.nbin_ereco = cfg_binning_ereco["nbin"]
-        #self.nbin_etrue = cfg_binning_etrue["nbin"]
-
-        # Binning
-        #self.ereco = np.logspace(
-        #    np.log10(cfg_binning_ereco["emin"]),
-        #    np.log10(cfg_binning_ereco["emax"]),
-        #    self.nbin_ereco + 1,
-        #)
-        #self.etrue = np.logspace(
-        #    np.log10(cfg_binning_etrue["emin"]),
-        #    np.log10(cfg_binning_etrue["emax"]),
-        #    self.nbin_etrue + 1,
-        #)
 
     def build_irf(self):
         bkg_rate = self.make_bkg_rate()
@@ -310,14 +289,7 @@
 
 
     def make_bkg_rate(self):
-        """Build background rate
-
-         Parameters
-        ----------
-        angular_cut: `astropy.units.Quantity`, dimension N reco energy bin
-            Array of angular cut to apply in each reconstructed energy bin
-            to estimate the acceptance ratio for the background estimate
-        """
+        """Build background rate"""
         nbin = len(self.table)
         energ_lo = np.zeros(nbin)
         energ_hi = np.zeros(nbin)
@@ -338,16 +310,16 @@
             # Compute number of events passing cuts selection
             n_p = sum(
                 data_p[
-                    (data_p["reco_energy"] >= emin)
-                    & (data_p["reco_energy"] < emax)
+                    (data_p["reco_energy"] >= info["emin"])
+                    & (data_p["reco_energy"] < info["emax"])
                     & (data_p["pass_best_cutoff"])
                     ]["weight"]
             )
 
             n_e = sum(
                 data_e[
-                    (data_e["reco_energy"] >= emin)
-                    & (data_e["reco_energy"] < emax)
+                    (data_e["reco_energy"] >= info["emin"])
+                    & (data_e["reco_energy"] < info["emax"])
                     & (data_e["pass_best_cutoff"])
                     ]["weight"]
             )
@@ -390,29 +362,9 @@
         t["ENERG_HI"] = Column(
             energ_hi, unit="TeV", description="energy max", format="E"
         )
-<<<<<<< HEAD
-        theta_lo = [0.0, 1.0]
-        theta_hi = [1.0, 2.0]
-        table_theta = Table()
-        t["THETA_LO"] = Column(
-            theta_lo,
-            unit="deg",
-            description="theta min",
-            format=str(len(theta_lo)) + "E",
-        )
-        t["THETA_HI"] = Column(
-            theta_hi,
-            unit="deg",
-            description="theta max",
-            format=str(len(theta_hi)) + "E",
-        )
-=======
         t["BGD"] = Column(bgd, unit="1/s", description="Background", format="E")
->>>>>>> 512b53bd
-
-        t["BKG"] = Column(bgd, unit="TeV", description="Background", format="E")
-
-        return IrfMaker._make_hdu("BKG_2D", t, ["ENERG_LO", "ENERG_HI", "THETA_LO","THETA_HI", "BKG"])
+
+        return IrfMaker._make_hdu("BACKGROUND", t, ["ENERG_LO", "ENERG_HI", "BGD"])
 
     def make_point_spread_function(self, radius=68):
         """Buil point spread function with radius containment `radius`"""
@@ -453,15 +405,11 @@
         )
 
     def make_effective_area(
-<<<<<<< HEAD
-            self, apply_score_cut=True, apply_angular_cut=True
-=======
             self, apply_score_cut=True, apply_angular_cut=True, hdu_name="SPECRESP"
->>>>>>> 512b53bd
     ):
         nbin = len(self.etrue) - 1
-        energy_true_lo = np.zeros(nbin)
-        energy_true_hi = np.zeros(nbin)
+        energ_lo = np.zeros(nbin)
+        energ_hi = np.zeros(nbin)
         area = np.zeros(nbin)
 
         # Get simulation infos
@@ -501,67 +449,23 @@
             )
 
             area[ibin] = (sel / simu_evts) * area_simu.value
-            energy_true_lo[ibin] = emin.value
-            energy_true_hi[ibin] = emax.value
-
-        table_energy = Table()
-        table_energy["ETRUE_LO"] = Column(
-            energy_true_lo,
-            unit="TeV",
-            description="energy min",
-            format=str(len(energy_true_lo)) + "E",
-        )
-        table_energy["ETRUE_HI"] = Column(
-            energy_true_hi,
-            unit="TeV",
-            description="energy max",
-            format=str(len(energy_true_hi)) + "E",
-        )
-
-        # Needed for format, a bit hacky...
-        # Those value are artificial. In the DL3 format, the IRFs are offset FOV dependant, here name theta.
-        # For point-like MC simulation produced at only one offset theta0 this trick is needed because those IRF can
-        # only be use for sources located at theta0 from the camera center. We give the same value for the IRFs for two
-        # artificial offsets, like this the interpolation at theta0 in the high level analysis tools will
-        # be correct. This will be remove when we use diffuse MC simulation that will allow to define IRF properly at
-        # different offset in the FOV.
-        theta_lo = [0.0, 1.0]
-        theta_hi = [1.0, 2.0]
-        table_theta = Table()
-        table_theta["THETA_LO"] = Column(
-            theta_lo,
-            unit="deg",
-            description="theta min",
-            format=str(len(theta_lo)) + "E",
-        )
-        table_theta["THETA_HI"] = Column(
-            theta_hi,
-            unit="deg",
-            description="theta max",
-            format=str(len(theta_hi)) + "E",
-        )
-
-        extended_area = np.resize(
-            area, (len(theta_lo), area.shape[0])
-        )
-        dim_extended_area = (
-                len(table_energy["ETRUE_LO"])
-                * len(table_theta["THETA_LO"])
-        )
-
-        aeff_2D = Table([extended_area], names=["AEFF"])
-        aeff_2D["AEFF"].unit = u.Unit("m2")
-        aeff_2D["AEFF"].format = str(dim_extended_area) + "E"
-
-        hdu = IrfMaker._make_aeff_hdu(table_energy, table_theta, aeff_2D)
-
-        return hdu
+            energ_lo[ibin] = emin.value
+            energ_hi[ibin] = emax.value
+
+        t = Table()
+        t["ENERG_LO"] = Column(
+            energ_lo, unit="TeV", description="energy min", format="E"
+        )
+        t["ENERG_HI"] = Column(
+            energ_hi, unit="TeV", description="energy max", format="E"
+        )
+        t[hdu_name] = Column(area, unit="m2", description="Effective area", format="E")
+
+        return IrfMaker._make_hdu(hdu_name, t, ["ENERG_LO", "ENERG_HI", hdu_name])
 
     def make_energy_dispersion(self):
-        etrue = self.etrue#np.logspace(np.log10(0.01)), np.log10(10000), 60 + 1)
-        migra_bin = self.config["analysis"]["emigra_binning"]['nbin']
-        migra = np.linspace(0.0, 5.0, migra_bin)
-
+        migra = np.linspace(0.0, 3.0, 300 + 1)
+        etrue = np.logspace(np.log10(0.01), np.log10(10000), 60 + 1)
         counts = np.zeros([len(migra) - 1, len(etrue) - 1])
 
         # Select events
@@ -617,12 +521,6 @@
         )
 
         # Needed for format, a bit hacky...
-        # Those value are artificial. In the DL3 format, the IRFs are offset FOV dependant, here name theta.
-        # For point-like MC simulation produced at only one offset theta0 this trick is needed because those IRF can
-        # only be use for sources located at theta0 from the camera center. We give the same value for the IRFs for two
-        # artificial offsets, like this the interpolation at theta0 in the high level analysis tools will
-        # be correct. This will be remove when we use diffuse MC simulation that will allow to define IRF properly at
-        # different offset in the FOV.
         theta_lo = [0.0, 1.0]
         theta_hi = [1.0, 2.0]
         table_theta = Table()
@@ -647,7 +545,7 @@
                 * len(table_migra["MIGRA_LO"])
                 * len(table_theta["THETA_LO"])
         )
-        matrix = Table([extended_mig_matrix], names=["MATRIX"])
+        matrix = Table([extended_mig_matrix.ravel()], names=["MATRIX"])
         matrix["MATRIX"].unit = u.Unit("")
         matrix["MATRIX"].format = str(dim_matrix) + "E"
         hdu = IrfMaker._make_edisp_hdu(table_energy, table_migra, table_theta, matrix)
@@ -666,64 +564,66 @@
         return hdu
 
     @classmethod
-    def _make_aeff_hdu(cls, table_energy, table_theta, aeff):
-        """Create the Bintable HDU for the effective area describe here
-        https://gamma-astro-data-formats.readthedocs.io/en/latest/irfs/full_enclosure/aeff/index.html#effective-area-vs-true-energy
-        """
-        table = Table({
-            'ENERG_LO': table_energy["ETRUE_LO"][np.newaxis, :].data * table_energy["ETRUE_LO"].unit,
-            'ENERG_HI': table_energy["ETRUE_HI"][np.newaxis, :].data * table_energy["ETRUE_HI"].unit,
-            'THETA_LO': table_theta["THETA_LO"][np.newaxis, :].data * table_theta["THETA_LO"].unit,
-            'THETA_HI': table_theta["THETA_HI"][np.newaxis, :].data * table_theta["THETA_HI"].unit,
-            'EFFAREA': aeff["AEFF"].data[np.newaxis, :, :] * aeff["AEFF"].unit,
-        })
-
-        header = fits.Header()
-        header['HDUDOC'] = 'https://gamma-astro-data-formats.readthedocs.io/en/latest/irfs/index.html', ''
-        header['HDUCLASS'] = 'aeff_2d', ''
-        header['HDUCLAS1'] = 'aeff_2d', ''
-        header['HDUCLAS2'] = 'EFF_AREA', ''
-        header['HDUCLAS3'] = 'POINT-LIKE', ''
-        header['HDUCLAS4'] = 'AEFF_2D', ''
-        header['TELESCOP'] = 'CTA', ''
-        header['INSTRUME'] = 'LST-1', ''
-
-        aeff_hdu = fits.BinTableHDU(table, header, name='EFFECTIVE AREA')
-
-        primary_hdu = fits.PrimaryHDU()
-        hdulist = fits.HDUList([primary_hdu, aeff_hdu])
-
-        return hdulist
-
-    @classmethod
     def _make_edisp_hdu(cls, table_energy, table_migra, table_theta, matrix):
-        """Create the Bintable HDU for the energy dispersion describe here
-        https://gamma-astro-data-formats.readthedocs.io/en/latest/irfs/full_enclosure/edisp/index.html
-        """
-
-        table = Table({
-            'ENERG_LO': table_energy["ETRUE_LO"][np.newaxis, :].data * table_energy["ETRUE_LO"].unit,
-            'ENERG_HI': table_energy["ETRUE_HI"][np.newaxis, :].data * table_energy["ETRUE_HI"].unit,
-            'MIGRA_LO': table_migra["MIGRA_LO"][np.newaxis, :].data * table_migra["MIGRA_LO"].unit,
-            'MIGRA_HI': table_migra["MIGRA_HI"][np.newaxis, :].data * table_migra["MIGRA_HI"].unit,
-            'THETA_LO': table_theta["THETA_LO"][np.newaxis, :].data * table_theta["THETA_LO"].unit,
-            'THETA_HI': table_theta["THETA_HI"][np.newaxis, :].data * table_theta["THETA_HI"].unit,
-            'MATRIX': matrix["MATRIX"][np.newaxis, :, :] * matrix["MATRIX"].unit,
-        })
-
-        header = fits.Header()
-        header['HDUDOC'] = 'https://gamma-astro-data-formats.readthedocs.io/en/latest/irfs/index.html', ''
-        header['HDUCLASS'] = 'edisp_2d', ''
-        header['HDUCLAS1'] = 'edisp_2d', ''
-        header['HDUCLAS2'] = 'EDISP', ''
-        header['HDUCLAS3'] = 'POINT-LIKE', ''
-        header['HDUCLAS4'] = 'EDISP_2D', ''
-        header['TELESCOP'] = 'CTA', ''
-        header['INSTRUME'] = 'LST-1', ''
-
-        edisp_hdu = fits.BinTableHDU(table, header, name='ENERGY DISPERSION')
-
-        primary_hdu = fits.PrimaryHDU()
-        hdulist = fits.HDUList([primary_hdu, edisp_hdu])
-
-        return hdulist+        """List of columns"""
+        hdu = fits.BinTableHDU.from_columns(
+            [
+                fits.Column(
+                    name="ETRUE_LO",
+                    format=table_energy["ETRUE_LO"].format,
+                    unit=table_energy["ETRUE_LO"].unit.to_string(),
+                    array=np.atleast_2d(table_energy["ETRUE_LO"]),
+                ),
+                fits.Column(
+                    "ETRUE_HI",
+                    table_energy["ETRUE_HI"].format,
+                    unit=table_energy["ETRUE_HI"].unit.to_string(),
+                    array=np.atleast_2d(table_energy["ETRUE_HI"]),
+                ),
+                fits.Column(
+                    "MIGRA_LO",
+                    table_migra["MIGRA_LO"].format,
+                    unit=table_migra["MIGRA_LO"].unit.to_string(),
+                    array=np.atleast_2d(table_migra["MIGRA_LO"]),
+                ),
+                fits.Column(
+                    "MIGRA_HI",
+                    table_migra["MIGRA_HI"].format,
+                    unit=table_migra["MIGRA_HI"].unit.to_string(),
+                    array=np.atleast_2d(table_migra["MIGRA_HI"]),
+                ),
+                fits.Column(
+                    "THETA_LO",
+                    table_theta["THETA_LO"].format,
+                    unit=table_theta["THETA_LO"].unit.to_string(),
+                    array=np.atleast_2d(table_theta["THETA_LO"]),
+                ),
+                fits.Column(
+                    "THETA_HI",
+                    table_theta["THETA_HI"].format,
+                    unit=table_theta["THETA_HI"].unit.to_string(),
+                    array=np.atleast_2d(table_theta["THETA_HI"]),
+                ),
+                fits.Column(
+                    "MATRIX",
+                    matrix["MATRIX"].format,
+                    unit=matrix["MATRIX"].unit.to_string(),
+                    array=np.expand_dims(matrix["MATRIX"], 0),
+                ),
+            ]
+        )
+
+        hdu.header.set(
+            "TDIM7",
+            "("
+            + str(len(table_energy["ETRUE_LO"]))
+            + ","
+            + str(len(table_migra["MIGRA_LO"]))
+            + ","
+            + str(len(table_theta["THETA_LO"]))
+            + ")",
+        )
+        hdu.header.set(
+            "EXTNAME", "ENERGY DISPERSION", "name of this binary table extension "
+        )
+        return hdu