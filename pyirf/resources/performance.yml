general:
 # Output table name
 output_table_name: 'table_best_cutoff'

analysis:

 # Theta square cut optimisation (opti, fixed, r68)
 thsq_opt:
  type: 'r68'
  value: 0.2  # In degree, necessary for type fixed

 # Normalisation between ON and OFF regions
 alpha: 0.2

 # Minimimal significance
 min_sigma: 5

 # Minimal number of gamma-ray-like
 min_excess: 10

 # Minimal fraction of background events for excess comparison
 bkg_syst: 0.05

 # Reco energy binning
 ereco_binning:  # TeV
  emin: 0.05
  emax: 50
  nbin: 21

 # Reco energy binning
 etrue_binning:  # TeV
  emin: 0.05
  emax: 50
  nbin: 42

particle_information:
 gamma:
  n_events_per_file: 22500000  #  10**5 * 10
  n_files: 1
  e_min: 0.05
  e_max: 50
  gen_radius: 1000
  diff_cone: 0
  gen_gamma: 2

 proton:
  n_events_per_file: 3750000000  #  2 * 10**5 * 20
  n_files: 1
<<<<<<< HEAD
  e_min: 0.01
  e_max: 100
  gen_radius: 2500
  diff_cone: 1
  gen_gamma: 2
=======
#  e_min: 0.01
#  e_max: 100
#  gen_radius: 2500
#  diff_cone: 1 # bool - 0 or 1
#  gen_gamma: 2
>>>>>>> 512b53bd
  offset_cut: 1.

 electron:
  n_events_per_file: 450000000  #  10**5 * 20
  n_files: 1
  e_min: 0.005
  e_max: 5
  gen_radius: 1000
  diff_cone: 1
  gen_gamma: 2
  offset_cut: 1.

column_definition:
 # Column name for true energy
 mc_energy: 'mc_energy'
 # Column name for reconstructed energy
 reco_energy: 'reco_energy'
 # Column name for classification output
 classification_output:
  name: 'gammaness'
  range: [0, 1]
 angular_distance_to_the_src: 'xi'<|MERGE_RESOLUTION|>--- conflicted
+++ resolved
@@ -35,40 +35,32 @@
 
 particle_information:
  gamma:
-  n_events_per_file: 22500000  #  10**5 * 10
+#  n_events_per_file: 22500000  #  10**5 * 10
   n_files: 1
-  e_min: 0.05
-  e_max: 50
-  gen_radius: 1000
-  diff_cone: 0
-  gen_gamma: 2
+#  e_min: 0.05
+#  e_max: 50
+#  gen_radius: 1000
+#  diff_cone: 0
+#  gen_gamma: 2
 
  proton:
-  n_events_per_file: 3750000000  #  2 * 10**5 * 20
+#  n_events_per_file: 3750000000  #  2 * 10**5 * 20
   n_files: 1
-<<<<<<< HEAD
-  e_min: 0.01
-  e_max: 100
-  gen_radius: 2500
-  diff_cone: 1
-  gen_gamma: 2
-=======
 #  e_min: 0.01
 #  e_max: 100
 #  gen_radius: 2500
 #  diff_cone: 1 # bool - 0 or 1
 #  gen_gamma: 2
->>>>>>> 512b53bd
   offset_cut: 1.
 
  electron:
-  n_events_per_file: 450000000  #  10**5 * 20
+#  n_events_per_file: 450000000  #  10**5 * 20
   n_files: 1
-  e_min: 0.005
-  e_max: 5
-  gen_radius: 1000
-  diff_cone: 1
-  gen_gamma: 2
+#  e_min: 0.005
+#  e_max: 5
+#  gen_radius: 1000
+#  diff_cone: 1
+#  gen_gamma: 2
   offset_cut: 1.
 
 column_definition:
